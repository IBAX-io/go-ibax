--- conflicted
+++ resolved
@@ -7,10 +7,7 @@
 
 import (
 	"fmt"
-<<<<<<< HEAD
 	"strconv"
-=======
->>>>>>> 6f510abc
 	"strings"
 	"sync"
 
@@ -119,7 +116,6 @@
 		if t.IsSmartContract() && t.SmartContract().TxSmart.Utxo != nil {
 			//fmt.Println("ToId", t.SmartContract().TxSmart.Utxo.ToID)
 		}
-<<<<<<< HEAD
 		keyIds = append(keyIds, t.KeyID())
 	}
 	// GroupTxs KeyID ToID
@@ -157,27 +153,6 @@
 					if err == transaction.ErrNetworkStopping {
 						// Set the node in a pause state
 						node.PauseNodeActivity(node.PauseTypeStopingNetwork)
-=======
-		err = t.WithOption(notificator.NewQueue(), b.GenBlock, b.Header, b.PrevHeader, dbTx, rand.BytesSeed(t.Hash()), limits, curTx)
-		if err != nil {
-			return err
-		}
-		err = t.Play()
-		if err != nil {
-			if _, ok := t.Inner.(*transaction.StopNetworkParser); ok && err == transaction.ErrNetworkStopping {
-				// Set the node in a pause state
-				node.PauseNodeActivity(node.PauseTypeStopingNetwork)
-				return err
-			}
-			errRoll := t.DbTransaction.RollbackSavepoint(consts.SetSavePointMarkBlock(curTx))
-			if errRoll != nil {
-				t.GetLogger().WithFields(log.Fields{"type": consts.DBError, "error": err, "tx_hash": t.Hash()}).Error("rolling back to previous savepoint")
-				return errRoll
-			}
-			if b.GenBlock {
-				if err == transaction.ErrLimitStop {
-					if curTx == 0 {
->>>>>>> 6f510abc
 						return err
 					}
 					errRoll := t.DbTransaction.RollbackSavepoint(consts.SetSavePointMarkBlock(curTx))
