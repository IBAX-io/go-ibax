/*---------------------------------------------------------------------------------------------
 *  Copyright (c) IBAX. All rights reserved.
 *  See LICENSE in the project root for license information.
 *--------------------------------------------------------------------------------------------*/

package cmd

import (
	"os"
	"path/filepath"
	"time"

	"github.com/IBAX-io/go-ibax/packages/block"
	"github.com/IBAX-io/go-ibax/packages/common/crypto"
	"github.com/IBAX-io/go-ibax/packages/conf"
	"github.com/IBAX-io/go-ibax/packages/consts"
	"github.com/IBAX-io/go-ibax/packages/transaction"
	"github.com/IBAX-io/go-ibax/packages/types"
	log "github.com/sirupsen/logrus"
	"github.com/spf13/cobra"
)

var stopNetworkBundleFilepath string
var testBlockchain bool
var privateBlockchain bool

// generateFirstBlockCmd represents the generateFirstBlock command
var generateFirstBlockCmd = &cobra.Command{
	Use:    "generateFirstBlock",
	Short:  "First generation",
	PreRun: loadConfigWKey,
	Run: func(cmd *cobra.Command, args []string) {
		block, err := genesisBlock()
		if err != nil {
			log.WithFields(log.Fields{"type": consts.MarshallingError, "error": err}).Fatal("first block marshalling")
		}
		os.WriteFile(conf.Config.DirPathConf.FirstBlockPath, block, 0644)
		log.Info("first block generated")
	},
}

func init() {
	generateFirstBlockCmd.Flags().StringVar(&stopNetworkBundleFilepath, "stopNetworkCert", "", "Filepath to the fullchain of certificates for network stopping")
	generateFirstBlockCmd.Flags().BoolVar(&testBlockchain, "test", false, "if true - test blockchain")
	generateFirstBlockCmd.Flags().BoolVar(&privateBlockchain, "private", false, "if true - all transactions will be free")
}

func genesisBlock() ([]byte, error) {
	now := time.Now().Unix()
<<<<<<< HEAD
	header := &types.BlockHeader{
		BlockId:       1,
		Timestamp:     now,
		EcosystemId:   0,
		KeyId:         conf.Config.KeyID,
		NodePosition:  0,
		Version:       consts.BlockVersion,
		RollbacksHash: crypto.Hash([]byte(`0`)),
	}

=======
>>>>>>> d39df91c
	decodeKeyFile := func(kName string) []byte {
		filepath := filepath.Join(conf.Config.DirPathConf.KeysDir, kName)
		data, err := os.ReadFile(filepath)
		if err != nil {
			log.WithError(err).WithFields(log.Fields{"key": kName, "filepath": filepath}).Fatal("Reading key data")
		}

		decodedKey, err := crypto.HexToPub(string(data))
		if err != nil {
			log.WithError(err).Fatalf("converting %s from hex", kName)
		}

		return decodedKey
	}

	header := &types.BlockData{
		BlockID:       1,
		Time:          now,
		EcosystemID:   0,
		KeyID:         conf.Config.KeyID,
		NodePosition:  0,
		Version:       consts.BlockVersion,
		ConsensusMode: consts.HonorNodeMode,
	}

	var stopNetworkCert []byte
	if len(stopNetworkBundleFilepath) > 0 {
		var err error
		fp := filepath.Join(conf.Config.DirPathConf.KeysDir, stopNetworkBundleFilepath)
		if stopNetworkCert, err = os.ReadFile(fp); err != nil {
			log.WithError(err).WithFields(log.Fields{"filepath": fp}).Fatal("Reading cert data")
		}
	}

	if len(stopNetworkCert) == 0 {
		log.Warn("the fullchain of certificates for a network stopping is not specified")
	}

	var test int64
	var pb uint64
	if testBlockchain == true {
		test = 1
	}
	if privateBlockchain == true {
		pb = 1
	}

	fbp := new(transaction.FirstBlockParser)
	tx, err := fbp.BinMarshal(&types.FirstBlock{
		KeyID:                 conf.Config.KeyID,
		Time:                  now,
		PublicKey:             decodeKeyFile(consts.PublicKeyFilename),
		NodePublicKey:         decodeKeyFile(consts.NodePublicKeyFilename),
		StopNetworkCertBundle: stopNetworkCert,
		Test:                  test,
		PrivateBlockchain:     pb,
	})
	if err != nil {
		log.WithFields(log.Fields{"type": consts.MarshallingError, "error": err}).Fatal("first block body bin marshalling")
	}
	return block.MarshallBlock(types.WithCurHeader(header),
		types.WithPrevHeader(&types.BlockHeader{
			BlockHash:     crypto.DoubleHash([]byte(`0`)),
			RollbacksHash: crypto.Hash([]byte(`0`)),
		}), types.WithTxFullData([][]byte{tx}))
}<|MERGE_RESOLUTION|>--- conflicted
+++ resolved
@@ -47,7 +47,6 @@
 
 func genesisBlock() ([]byte, error) {
 	now := time.Now().Unix()
-<<<<<<< HEAD
 	header := &types.BlockHeader{
 		BlockId:       1,
 		Timestamp:     now,
@@ -56,10 +55,8 @@
 		NodePosition:  0,
 		Version:       consts.BlockVersion,
 		RollbacksHash: crypto.Hash([]byte(`0`)),
+		ConsensusMode: consts.HonorNodeMode,
 	}
-
-=======
->>>>>>> d39df91c
 	decodeKeyFile := func(kName string) []byte {
 		filepath := filepath.Join(conf.Config.DirPathConf.KeysDir, kName)
 		data, err := os.ReadFile(filepath)
@@ -73,16 +70,6 @@
 		}
 
 		return decodedKey
-	}
-
-	header := &types.BlockData{
-		BlockID:       1,
-		Time:          now,
-		EcosystemID:   0,
-		KeyID:         conf.Config.KeyID,
-		NodePosition:  0,
-		Version:       consts.BlockVersion,
-		ConsensusMode: consts.HonorNodeMode,
 	}
 
 	var stopNetworkCert []byte
